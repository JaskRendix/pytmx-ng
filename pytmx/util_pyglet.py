# -*- coding: utf-8 -*-
"""
Copyright (C) 2012-2025, Leif Theden <leif.theden@gmail.com>

This file is part of pytmx.

pytmx is free software: you can redistribute it and/or modify
it under the terms of the GNU Lesser General Public License as
published by the Free Software Foundation, either version 3 of the
License, or (at your option) any later version.

pytmx is distributed in the hope that it will be useful,
but WITHOUT ANY WARRANTY; without even the implied warranty of
MERCHANTABILITY or FITNESS FOR A PARTICULAR PURPOSE.  See the
GNU Lesser General Public License for more details.

You should have received a copy of the GNU Lesser General Public
License along with pytmx.  If not, see <http://www.gnu.org/licenses/>.
"""
import logging

logger = logging.getLogger(__name__)
from pathlib import Path
from typing import Any, Optional

try:
    import pyglet
except ImportError:
    logger.error("cannot import pyglet (is it installed?)")
    raise

<<<<<<< HEAD
import pytmx
from pytmx.pytmx import ColorLike, TileFlags
=======
from .map import TiledMap
>>>>>>> 27747fd2


def pyglet_image_loader(
    filename: str, colorkey: Optional[ColorLike] = None, **kwargs: Any
):
    """basic image loading with pyglet

    returns pyglet Images, not textures

    This is a basic proof-of-concept and is likely to fail in some situations.

    Missing:
        Transparency
        Tile Rotation

    This is slow as well.
    """
    if colorkey:
        logger.debug("colorkey not implemented")

    image_path = Path(filename)
    pyglet.resource.path = [str(image_path.parent.resolve())]
    pyglet.resource.reindex()

    image = pyglet.resource.image(image_path.name)

    def load_image(
        rect: Optional[tuple[int, int, int, int]] = None,
        flags: Optional[TileFlags] = None,
    ):
        try:
            if rect:
                x, y, w, h = rect
                y = image.height - y - h
                tile = image.get_region(x, y, w, h)
            else:
                tile = image

            angle, flip_x, flip_y = handle_flags(flags)
            tile = tile.get_transform(flip_x=flip_x, flip_y=flip_y, rotate=int(angle))

            return tile

        except Exception as e:
            logger.error(
                "Error extracting or transforming tile %s: %s", rect, e, exc_info=True
            )
            raise

    return load_image


<<<<<<< HEAD
def handle_flags(flags: Optional[TileFlags]) -> tuple[float, bool, bool]:
    """
    Convert Tiled tile flip flags into SDL2 rendering parameters.
    """
    if not flags:
        return 0.0, False, False

    flipped_h = flags.flipped_horizontally
    flipped_v = flags.flipped_vertically
    flipped_d = flags.flipped_diagonally

    if flipped_d:
        # Diagonal flip overrides horizontal/vertical flips for rotation
        if flipped_v:
            return 270.0, False, False
        else:
            return 90.0, False, False

    return 0.0, flipped_h, flipped_v


def load_pyglet(filename: str, *args: Any, **kwargs: Any) -> pytmx.TiledMap:
=======
def load_pyglet(filename, *args, **kwargs) -> TiledMap:
>>>>>>> 27747fd2
    kwargs["image_loader"] = pyglet_image_loader
    kwargs["invert_y"] = True
    return TiledMap(filename, *args, **kwargs)<|MERGE_RESOLUTION|>--- conflicted
+++ resolved
@@ -29,12 +29,8 @@
     logger.error("cannot import pyglet (is it installed?)")
     raise
 
-<<<<<<< HEAD
-import pytmx
-from pytmx.pytmx import ColorLike, TileFlags
-=======
 from .map import TiledMap
->>>>>>> 27747fd2
+from .constants import ColorLike, TileFlags
 
 
 def pyglet_image_loader(
@@ -87,7 +83,6 @@
     return load_image
 
 
-<<<<<<< HEAD
 def handle_flags(flags: Optional[TileFlags]) -> tuple[float, bool, bool]:
     """
     Convert Tiled tile flip flags into SDL2 rendering parameters.
@@ -109,10 +104,7 @@
     return 0.0, flipped_h, flipped_v
 
 
-def load_pyglet(filename: str, *args: Any, **kwargs: Any) -> pytmx.TiledMap:
-=======
-def load_pyglet(filename, *args, **kwargs) -> TiledMap:
->>>>>>> 27747fd2
+def load_pyglet(filename: str, *args: Any, **kwargs) -> TiledMap:
     kwargs["image_loader"] = pyglet_image_loader
     kwargs["invert_y"] = True
     return TiledMap(filename, *args, **kwargs)