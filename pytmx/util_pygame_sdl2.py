"""
Copyright (C) 2012-2025, Leif Theden <leif.theden@gmail.com>

This file is part of pytmx.

pytmx is free software: you can redistribute it and/or modify
it under the terms of the GNU Lesser General Public License as
published by the Free Software Foundation, either version 3 of the
License, or (at your option) any later version.

pytmx is distributed in the hope that it will be useful,
but WITHOUT ANY WARRANTY; without even the implied warranty of
MERCHANTABILITY or FITNESS FOR A PARTICULAR PURPOSE.  See the
GNU Lesser General Public License for more details.

You should have received a copy of the GNU Lesser General Public
License along with pytmx.  If not, see <http://www.gnu.org/licenses/>.
"""

import logging
from collections.abc import Callable
from dataclasses import dataclass
from functools import partial
from typing import Any, Optional

from pygame.rect import Rect

<<<<<<< HEAD
import pytmx
from pytmx.pytmx import ColorLike, PointLike, TileFlags
=======
from .constants import TileFlags
from .map import TiledMap
>>>>>>> 26f74940

logger = logging.getLogger(__name__)

try:
    import pygame
    from pygame._sdl2 import Renderer, Texture
except ImportError:
    logger.error("cannot import pygame (is it installed?)")
    raise


@dataclass(order=True)
class PygameSDL2Tile:
    texture: Texture
    srcrect: Rect
    size: PointLike
    angle: float = 0.0
    center: Optional[PointLike] = None
    flipx: bool = False
    flipy: bool = False


def handle_flags(flags: Optional[TileFlags]) -> tuple[float, bool, bool]:
    """
    Return angle and flip values for the SDL2 renderer
    """
    if flags is None:
        return 0.0, False, False

    if flags.flipped_diagonally:
        if flags.flipped_vertically:
            return 270.0, False, False
        else:
            return 90.0, False, False
    else:
        return 0.0, flags.flipped_horizontally, flags.flipped_vertically


def pygame_sd2_image_loader(
    renderer: Renderer,
    filename: str,
    colorkey: Optional[ColorLike] = None,
    **kwargs: Any,
) -> Callable[
    [Optional[Rect], Optional[TileFlags], Optional[PointLike]], PygameSDL2Tile
]:
    """
    pytmx image loader for pygame
    """
    image = pygame.image.load(filename)

    if colorkey:
        if isinstance(colorkey, str):
            if not colorkey.startswith("#") and len(colorkey) in (6, 8):
                colorkey = pygame.Color(f"#{colorkey}")
            else:
                colorkey = pygame.Color(colorkey)
        elif isinstance(colorkey, tuple) and 3 <= len(colorkey) <= 4:
            colorkey = pygame.Color(colorkey)
        else:
            logger.error("Invalid colorkey")
            raise ValueError("Invalid colorkey")

    parent_rect: Rect = image.get_rect()
    texture: Texture = Texture.from_surface(renderer, image)

    def load_image(
        rect: Optional[Rect] = None,
        flags: Optional[TileFlags] = None,
        center: Optional[PointLike] = None,
    ) -> PygameSDL2Tile:
        if rect:
            assert parent_rect.contains(rect), "Tile rect must be within image bounds"
        else:
            rect = parent_rect

        angle, flipx, flipy = handle_flags(flags)
        rect = Rect(*rect)
        size = rect.size

        return PygameSDL2Tile(
            texture=texture,
            srcrect=rect,
            size=size,
            angle=angle,
            center=center,
            flipx=flipx,
            flipy=flipy,
        )

    return load_image


def load_pygame_sdl2(
    renderer: Renderer, filename: str, *args: Any, **kwargs: Any
) -> TiledMap:
    """
    Load a TMX file, images, and return a TiledMap class
    """
    kwargs["image_loader"] = partial(pygame_sd2_image_loader, renderer)
    return TiledMap(filename, *args, **kwargs)<|MERGE_RESOLUTION|>--- conflicted
+++ resolved
@@ -25,13 +25,8 @@
 
 from pygame.rect import Rect
 
-<<<<<<< HEAD
-import pytmx
-from pytmx.pytmx import ColorLike, PointLike, TileFlags
-=======
-from .constants import TileFlags
+from .constants import TileFlags, ColourLike, PointLike
 from .map import TiledMap
->>>>>>> 26f74940
 
 logger = logging.getLogger(__name__)
 
