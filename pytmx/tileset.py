--- conflicted
+++ resolved
@@ -104,23 +104,15 @@
             )
         return frames
 
-<<<<<<< HEAD
     def parse_xml(self, node: ElementTree.Element) -> "TiledTileset":
         """Parse a Tileset from an ElementTree xml element."""
         logger.debug("Starting XML parsing for tileset")
 
-=======
-        Returns:
-            TiledTileset:
-        """
-        # if true, then node references an external tileset
->>>>>>> 25c3a912
         source = node.get("source", None)
         if source:
             if source[-4:].lower() == ".tsx":
                 self.source = source
                 self.firstgid = int(node.get("firstgid"))
-<<<<<<< HEAD
                 logger.debug(
                     f"External tileset detected: {source}, firstgid={self.firstgid}"
                 )
@@ -131,18 +123,6 @@
                         f"Cannot find tileset file {source} from {self.parent.filename}, "
                         f"should be at {resolved_path}"
                     )
-=======
-
-                # we need to mangle the path - tiled stores relative paths
-                dirname = os.path.dirname(self.parent.filename)
-                path = os.path.abspath(os.path.join(dirname, source))
-                if not os.path.exists(path):
-                    # raise OSError(errno.ENOENT, os.strerror(errno.ENOENT), path)
-                    raise Exception(
-                        f"Cannot find tileset file {source} from {self.parent.filename}, should be at {path}"
-                    )
-
->>>>>>> 25c3a912
                 try:
                     node = ElementTree.parse(resolved_path).getroot()
                     logger.debug(
