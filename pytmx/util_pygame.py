--- conflicted
+++ resolved
@@ -22,13 +22,8 @@
 from collections.abc import Callable
 from typing import Any, Optional, Union
 
-<<<<<<< HEAD
-import pytmx
-from pytmx.pytmx import ColorLike, PointLike, TileFlags
-=======
 from .constants import TileFlags, ColorLike, PointLike
 from .map import TiledMap
->>>>>>> 91d5e54c
 
 logger = logging.getLogger(__name__)
 
@@ -42,13 +37,8 @@
 __all__ = ["load_pygame", "pygame_image_loader", "simplify", "build_rects"]
 
 
-<<<<<<< HEAD
-def handle_transformation(
-    tile: pygame.Surface, flags: pytmx.TileFlags
-) -> pygame.Surface:
-=======
+
 def handle_transformation(tile: pygame.Surface, flags: TileFlags) -> pygame.Surface:
->>>>>>> 91d5e54c
     """
     Transform tile according to the flags and return a new one
 
@@ -70,7 +60,6 @@
     return tile
 
 
-<<<<<<< HEAD
 def count_colorkey_pixels(surface: pygame.Surface, colorkey: ColorLike) -> int:
     """Efficiently count pixels matching the colorkey."""
     try:
@@ -120,9 +109,6 @@
     pixelalpha: bool,
     preserve_alpha_flag: bool = False,
 ) -> pygame.Surface:
-=======
-def smart_convert(original: pygame.Surface, colorkey: Optional[ColorLike], pixelalpha: bool) -> pygame.Surface:
->>>>>>> 91d5e54c
     """
     Return new pygame Surface with optimal pixel/data format
 
@@ -166,13 +152,9 @@
     return tile
 
 
-<<<<<<< HEAD
 def pygame_image_loader(
     filename: str, colorkey: Optional[ColorLike], **kwargs: Any
 ) -> Callable[[Optional[pygame.Rect], Optional[TileFlags]], pygame.Surface]:
-=======
-def pygame_image_loader(filename: str, colorkey: Optional[ColorLike], pixelalpha: bool=True, **kwargs):
->>>>>>> 91d5e54c
     """
     pytmx image loader for pygame
 
@@ -184,7 +166,6 @@
         function to load tile images
     """
     if colorkey:
-<<<<<<< HEAD
         if isinstance(colorkey, str):
             if not colorkey.startswith("#") and len(colorkey) in (6, 8):
                 colorkey = pygame.Color(f"#{colorkey}")
@@ -195,9 +176,6 @@
         else:
             logger.error("Invalid colorkey")
             raise ValueError("Invalid colorkey")
-=======
-        colorkey = pygame.Color(f"#{colorkey}")
->>>>>>> 91d5e54c
 
     image = pygame.image.load(filename)
 
@@ -223,11 +201,9 @@
     return load_image
 
 
-<<<<<<< HEAD
-def load_pygame(filename: str, *args: Any, **kwargs: Any) -> pytmx.TiledMap:
-=======
-def load_pygame(filename: str, *args, **kwargs) -> TiledMap:
->>>>>>> 91d5e54c
+
+def load_pygame(filename: str, *args: Any, **kwargs: Any) -> TiledMap:
+
     """Load a TMX file, images, and return a TiledMap class
 
     PYGAME USERS: Use me.
@@ -283,7 +259,6 @@
 
     elif isinstance(tileset, str):
         try:
-<<<<<<< HEAD
             # Find the tileset with the matching name
             tileset_obj = next((t for t in tmxmap.tilesets if t.name == tileset), None)
             if tileset_obj is None:
@@ -294,18 +269,6 @@
             msg = f"Error finding tileset: {e}"
             logger.debug(msg)
             raise ValueError(msg)
-=======
-            tileset = [t for t in tmxmap.tilesets if t.name == tileset].pop()
-        except IndexError:
-            msg = f'Tileset "{tileset}" not found in map {tmxmap}.'
-            logger.debug(msg)
-            raise ValueError(msg)
-
-    elif tileset:
-        msg = "Tileset must be either a int or string. got: {0}"
-        logger.debug(msg.format(type(tileset)))
-        raise TypeError
->>>>>>> 91d5e54c
 
     gid = None
     if real_gid:
@@ -323,7 +286,6 @@
         layer_data = tmxmap.get_layer_data(layer)
     elif isinstance(layer, str):
         try:
-<<<<<<< HEAD
             # Find the layer with the matching name
             layer_obj = next(
                 (l for l in tmxmap.layers if l.name and l.name == layer), None
@@ -343,20 +305,6 @@
         tile_gid = layer_data[y][x]
         if (gid is None and tile_gid) or (gid == tile_gid):
             points.append((x, y))
-=======
-            layer = [l for l in tmxmap.layers if l.name == layer].pop()
-            layer_data = layer.data
-        except IndexError:
-            msg = f'Layer "{layer}" not found in map {tmxmap}.'
-            logger.debug(msg)
-            raise ValueError(msg)
-
-    p = itertools.product(range(tmxmap.width), range(tmxmap.height))
-    if gid:
-        points = [(x, y) for (x, y) in p if layer_data[y][x] == gid]
-    else:
-        points = [(x, y) for (x, y) in p if layer_data[y][x]]
->>>>>>> 91d5e54c
 
     rects = simplify(points, tmxmap.tilewidth, tmxmap.tileheight)
     return rects
